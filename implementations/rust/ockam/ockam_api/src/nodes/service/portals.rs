--- conflicted
+++ resolved
@@ -80,17 +80,10 @@
             }
         };
 
-<<<<<<< HEAD
-        let res = self
-            .tcp_transport
-            .create_inlet(bind_addr.clone(), outlet_route.clone())
-            .await;
-=======
         let access_control = self.access_control(check_credential)?;
         let options = InletOptions::new(bind_addr.clone(), outlet_route, access_control);
 
         let res = self.tcp_transport.create_inlet_extended(options).await;
->>>>>>> 8da9b54a
 
         Ok(match res {
             Ok((worker_addr, _)) => {
